<<<<<<< HEAD
# Available Models as of July 16, 2025
=======
# Available Models as of July 23, 2025
>>>>>>> 31b8407d

## Main Models

| Provider    | Model Name                                     | SWE Score | Input Cost | Output Cost |
| ----------- | ---------------------------------------------- | --------- | ---------- | ----------- |
| anthropic   | claude-sonnet-4-20250514                       | 0.727     | 3          | 15          |
| anthropic   | claude-opus-4-20250514                         | 0.725     | 15         | 75          |
| anthropic   | claude-3-7-sonnet-20250219                     | 0.623     | 3          | 15          |
| anthropic   | claude-3-5-sonnet-20241022                     | 0.49      | 3          | 15          |
| claude-code | opus                                           | 0.725     | 0          | 0           |
| claude-code | sonnet                                         | 0.727     | 0          | 0           |
| mcp         | mcp-sampling                                   | —         | 0          | 0           |
| gemini-cli  | gemini-2.5-pro                                 | 0.72      | 0          | 0           |
| gemini-cli  | gemini-2.5-flash                               | 0.71      | 0          | 0           |
| openai      | gpt-4o                                         | 0.332     | 2.5        | 10          |
| openai      | o1                                             | 0.489     | 15         | 60          |
| openai      | o3                                             | 0.5       | 2          | 8           |
| openai      | o3-mini                                        | 0.493     | 1.1        | 4.4         |
| openai      | o4-mini                                        | 0.45      | 1.1        | 4.4         |
| openai      | o1-mini                                        | 0.4       | 1.1        | 4.4         |
| openai      | o1-pro                                         | —         | 150        | 600         |
| openai      | gpt-4-5-preview                                | 0.38      | 75         | 150         |
| openai      | gpt-4-1-mini                                   | —         | 0.4        | 1.6         |
| openai      | gpt-4-1-nano                                   | —         | 0.1        | 0.4         |
| openai      | gpt-4o-mini                                    | 0.3       | 0.15       | 0.6         |
| google      | gemini-2.5-pro-preview-05-06                   | 0.638     | —          | —           |
| google      | gemini-2.5-pro-preview-03-25                   | 0.638     | —          | —           |
| google      | gemini-2.5-flash-preview-04-17                 | 0.604     | —          | —           |
| google      | gemini-2.0-flash                               | 0.518     | 0.15       | 0.6         |
| google      | gemini-2.0-flash-lite                          | —         | —          | —           |
| xai         | grok-3                                         | —         | 3          | 15          |
| xai         | grok-3-fast                                    | —         | 5          | 25          |
| xai         | grok-4                                         | —         | 3          | 15          |
| groq        | moonshotai/kimi-k2-instruct                    | 0.66      | 1          | 3           |
| groq        | llama-3.3-70b-versatile                        | 0.55      | 0.59       | 0.79        |
| groq        | llama-3.1-8b-instant                           | 0.32      | 0.05       | 0.08        |
| groq        | llama-4-scout                                  | 0.45      | 0.11       | 0.34        |
| groq        | llama-4-maverick                               | 0.52      | 0.5        | 0.77        |
| groq        | mixtral-8x7b-32768                             | 0.35      | 0.24       | 0.24        |
| groq        | qwen-qwq-32b-preview                           | 0.4       | 0.18       | 0.18        |
| groq        | deepseek-r1-distill-llama-70b                  | 0.52      | 0.75       | 0.99        |
| groq        | gemma2-9b-it                                   | 0.3       | 0.2        | 0.2         |
| groq        | whisper-large-v3                               | —         | 0.11       | 0           |
| perplexity  | sonar-pro                                      | —         | 3          | 15          |
| perplexity  | sonar-reasoning-pro                            | 0.211     | 2          | 8           |
| perplexity  | sonar-reasoning                                | 0.211     | 1          | 5           |
| openrouter  | google/gemini-2.5-flash-preview-05-20          | —         | 0.15       | 0.6         |
| openrouter  | google/gemini-2.5-flash-preview-05-20:thinking | —         | 0.15       | 3.5         |
| openrouter  | google/gemini-2.5-pro-exp-03-25                | —         | 0          | 0           |
| openrouter  | deepseek/deepseek-chat-v3-0324                 | —         | 0.27       | 1.1         |
| openrouter  | openai/gpt-4.1                                 | —         | 2          | 8           |
| openrouter  | openai/gpt-4.1-mini                            | —         | 0.4        | 1.6         |
| openrouter  | openai/gpt-4.1-nano                            | —         | 0.1        | 0.4         |
| openrouter  | openai/o3                                      | —         | 10         | 40          |
| openrouter  | openai/codex-mini                              | —         | 1.5        | 6           |
| openrouter  | openai/gpt-4o-mini                             | —         | 0.15       | 0.6         |
| openrouter  | openai/o4-mini                                 | 0.45      | 1.1        | 4.4         |
| openrouter  | openai/o4-mini-high                            | —         | 1.1        | 4.4         |
| openrouter  | openai/o1-pro                                  | —         | 150        | 600         |
| openrouter  | meta-llama/llama-3.3-70b-instruct              | —         | 120        | 600         |
| openrouter  | meta-llama/llama-4-maverick                    | —         | 0.18       | 0.6         |
| openrouter  | meta-llama/llama-4-scout                       | —         | 0.08       | 0.3         |
| openrouter  | qwen/qwen-max                                  | —         | 1.6        | 6.4         |
| openrouter  | qwen/qwen-turbo                                | —         | 0.05       | 0.2         |
| openrouter  | qwen/qwen3-235b-a22b                           | —         | 0.14       | 2           |
| openrouter  | mistralai/mistral-small-3.1-24b-instruct       | —         | 0.1        | 0.3         |
| openrouter  | mistralai/devstral-small                       | —         | 0.1        | 0.3         |
| openrouter  | mistralai/mistral-nemo                         | —         | 0.03       | 0.07        |
| ollama      | devstral:latest                                | —         | 0          | 0           |
| ollama      | qwen3:latest                                   | —         | 0          | 0           |
| ollama      | qwen3:14b                                      | —         | 0          | 0           |
| ollama      | qwen3:32b                                      | —         | 0          | 0           |
| ollama      | mistral-small3.1:latest                        | —         | 0          | 0           |
| ollama      | llama3.3:latest                                | —         | 0          | 0           |
| ollama      | phi4:latest                                    | —         | 0          | 0           |
| azure       | gpt-4o                                         | 0.332     | 2.5        | 10          |
| azure       | gpt-4o-mini                                    | 0.3       | 0.15       | 0.6         |
| azure       | gpt-4-1                                        | —         | 2          | 10          |
| bedrock     | us.anthropic.claude-3-haiku-20240307-v1:0      | 0.4       | 0.25       | 1.25        |
| bedrock     | us.anthropic.claude-3-opus-20240229-v1:0       | 0.725     | 15         | 75          |
| bedrock     | us.anthropic.claude-3-5-sonnet-20240620-v1:0   | 0.49      | 3          | 15          |
| bedrock     | us.anthropic.claude-3-5-sonnet-20241022-v2:0   | 0.49      | 3          | 15          |
| bedrock     | us.anthropic.claude-3-7-sonnet-20250219-v1:0   | 0.623     | 3          | 15          |
| bedrock     | us.anthropic.claude-3-5-haiku-20241022-v1:0    | 0.4       | 0.8        | 4           |
| bedrock     | us.anthropic.claude-opus-4-20250514-v1:0       | 0.725     | 15         | 75          |
| bedrock     | us.anthropic.claude-sonnet-4-20250514-v1:0     | 0.727     | 3          | 15          |

## Research Models

| Provider    | Model Name                                   | SWE Score | Input Cost | Output Cost |
| ----------- | -------------------------------------------- | --------- | ---------- | ----------- |
| claude-code | opus                                         | 0.725     | 0          | 0           |
| claude-code | sonnet                                       | 0.727     | 0          | 0           |
| mcp         | mcp-sampling                                 | —         | 0          | 0           |
| gemini-cli  | gemini-2.5-pro                               | 0.72      | 0          | 0           |
| gemini-cli  | gemini-2.5-flash                             | 0.71      | 0          | 0           |
| openai      | gpt-4o-search-preview                        | 0.33      | 2.5        | 10          |
| openai      | gpt-4o-mini-search-preview                   | 0.3       | 0.15       | 0.6         |
| xai         | grok-3                                       | —         | 3          | 15          |
| xai         | grok-3-fast                                  | —         | 5          | 25          |
| xai         | grok-4                                       | —         | 3          | 15          |
| groq        | llama-3.3-70b-versatile                      | 0.55      | 0.59       | 0.79        |
| groq        | llama-4-scout                                | 0.45      | 0.11       | 0.34        |
| groq        | llama-4-maverick                             | 0.52      | 0.5        | 0.77        |
| groq        | qwen-qwq-32b-preview                         | 0.4       | 0.18       | 0.18        |
| groq        | deepseek-r1-distill-llama-70b                | 0.52      | 0.75       | 0.99        |
| perplexity  | sonar-pro                                    | —         | 3          | 15          |
| perplexity  | sonar                                        | —         | 1          | 1           |
| perplexity  | deep-research                                | 0.211     | 2          | 8           |
| perplexity  | sonar-reasoning-pro                          | 0.211     | 2          | 8           |
| perplexity  | sonar-reasoning                              | 0.211     | 1          | 5           |
| bedrock     | us.anthropic.claude-3-opus-20240229-v1:0     | 0.725     | 15         | 75          |
| bedrock     | us.anthropic.claude-3-5-sonnet-20240620-v1:0 | 0.49      | 3          | 15          |
| bedrock     | us.anthropic.claude-3-5-sonnet-20241022-v2:0 | 0.49      | 3          | 15          |
| bedrock     | us.anthropic.claude-3-7-sonnet-20250219-v1:0 | 0.623     | 3          | 15          |
| bedrock     | us.anthropic.claude-opus-4-20250514-v1:0     | 0.725     | 15         | 75          |
| bedrock     | us.anthropic.claude-sonnet-4-20250514-v1:0   | 0.727     | 3          | 15          |
| bedrock     | us.deepseek.r1-v1:0                          | —         | 1.35       | 5.4         |

## Fallback Models

| Provider    | Model Name                                     | SWE Score | Input Cost | Output Cost |
| ----------- | ---------------------------------------------- | --------- | ---------- | ----------- |
| anthropic   | claude-sonnet-4-20250514                       | 0.727     | 3          | 15          |
| anthropic   | claude-opus-4-20250514                         | 0.725     | 15         | 75          |
| anthropic   | claude-3-7-sonnet-20250219                     | 0.623     | 3          | 15          |
| anthropic   | claude-3-5-sonnet-20241022                     | 0.49      | 3          | 15          |
| claude-code | opus                                           | 0.725     | 0          | 0           |
| claude-code | sonnet                                         | 0.727     | 0          | 0           |
| mcp         | mcp-sampling                                   | —         | 0          | 0           |
| gemini-cli  | gemini-2.5-pro                                 | 0.72      | 0          | 0           |
| gemini-cli  | gemini-2.5-flash                               | 0.71      | 0          | 0           |
| openai      | gpt-4o                                         | 0.332     | 2.5        | 10          |
| openai      | o3                                             | 0.5       | 2          | 8           |
| openai      | o4-mini                                        | 0.45      | 1.1        | 4.4         |
| google      | gemini-2.5-pro-preview-05-06                   | 0.638     | —          | —           |
| google      | gemini-2.5-pro-preview-03-25                   | 0.638     | —          | —           |
| google      | gemini-2.5-flash-preview-04-17                 | 0.604     | —          | —           |
| google      | gemini-2.0-flash                               | 0.518     | 0.15       | 0.6         |
| google      | gemini-2.0-flash-lite                          | —         | —          | —           |
| xai         | grok-3                                         | —         | 3          | 15          |
| xai         | grok-3-fast                                    | —         | 5          | 25          |
| xai         | grok-4                                         | —         | 3          | 15          |
| groq        | moonshotai/kimi-k2-instruct                    | 0.66      | 1          | 3           |
| groq        | llama-3.3-70b-versatile                        | 0.55      | 0.59       | 0.79        |
| groq        | llama-3.1-8b-instant                           | 0.32      | 0.05       | 0.08        |
| groq        | llama-4-scout                                  | 0.45      | 0.11       | 0.34        |
| groq        | llama-4-maverick                               | 0.52      | 0.5        | 0.77        |
| groq        | mixtral-8x7b-32768                             | 0.35      | 0.24       | 0.24        |
| groq        | qwen-qwq-32b-preview                           | 0.4       | 0.18       | 0.18        |
| groq        | gemma2-9b-it                                   | 0.3       | 0.2        | 0.2         |
| perplexity  | sonar-reasoning-pro                            | 0.211     | 2          | 8           |
| perplexity  | sonar-reasoning                                | 0.211     | 1          | 5           |
| openrouter  | google/gemini-2.5-flash-preview-05-20          | —         | 0.15       | 0.6         |
| openrouter  | google/gemini-2.5-flash-preview-05-20:thinking | —         | 0.15       | 3.5         |
| openrouter  | google/gemini-2.5-pro-exp-03-25                | —         | 0          | 0           |
| openrouter  | openai/gpt-4.1                                 | —         | 2          | 8           |
| openrouter  | openai/gpt-4.1-mini                            | —         | 0.4        | 1.6         |
| openrouter  | openai/gpt-4.1-nano                            | —         | 0.1        | 0.4         |
| openrouter  | openai/o3                                      | —         | 10         | 40          |
| openrouter  | openai/codex-mini                              | —         | 1.5        | 6           |
| openrouter  | openai/gpt-4o-mini                             | —         | 0.15       | 0.6         |
| openrouter  | openai/o4-mini                                 | 0.45      | 1.1        | 4.4         |
| openrouter  | openai/o4-mini-high                            | —         | 1.1        | 4.4         |
| openrouter  | openai/o1-pro                                  | —         | 150        | 600         |
| openrouter  | meta-llama/llama-3.3-70b-instruct              | —         | 120        | 600         |
| openrouter  | meta-llama/llama-4-maverick                    | —         | 0.18       | 0.6         |
| openrouter  | meta-llama/llama-4-scout                       | —         | 0.08       | 0.3         |
| openrouter  | qwen/qwen-max                                  | —         | 1.6        | 6.4         |
| openrouter  | qwen/qwen-turbo                                | —         | 0.05       | 0.2         |
| openrouter  | qwen/qwen3-235b-a22b                           | —         | 0.14       | 2           |
| openrouter  | mistralai/mistral-small-3.1-24b-instruct       | —         | 0.1        | 0.3         |
| openrouter  | mistralai/mistral-nemo                         | —         | 0.03       | 0.07        |
| ollama      | devstral:latest                                | —         | 0          | 0           |
| ollama      | qwen3:latest                                   | —         | 0          | 0           |
| ollama      | qwen3:14b                                      | —         | 0          | 0           |
| ollama      | qwen3:32b                                      | —         | 0          | 0           |
| ollama      | mistral-small3.1:latest                        | —         | 0          | 0           |
| ollama      | llama3.3:latest                                | —         | 0          | 0           |
| ollama      | phi4:latest                                    | —         | 0          | 0           |
| azure       | gpt-4o                                         | 0.332     | 2.5        | 10          |
| azure       | gpt-4o-mini                                    | 0.3       | 0.15       | 0.6         |
| azure       | gpt-4-1                                        | —         | 2          | 10          |
| bedrock     | us.anthropic.claude-3-haiku-20240307-v1:0      | 0.4       | 0.25       | 1.25        |
| bedrock     | us.anthropic.claude-3-opus-20240229-v1:0       | 0.725     | 15         | 75          |
| bedrock     | us.anthropic.claude-3-5-sonnet-20240620-v1:0   | 0.49      | 3          | 15          |
| bedrock     | us.anthropic.claude-3-5-sonnet-20241022-v2:0   | 0.49      | 3          | 15          |
| bedrock     | us.anthropic.claude-3-7-sonnet-20250219-v1:0   | 0.623     | 3          | 15          |
| bedrock     | us.anthropic.claude-3-5-haiku-20241022-v1:0    | 0.4       | 0.8        | 4           |
| bedrock     | us.anthropic.claude-opus-4-20250514-v1:0       | 0.725     | 15         | 75          |
| bedrock     | us.anthropic.claude-sonnet-4-20250514-v1:0     | 0.727     | 3          | 15          |

## Unsupported Models

| Provider   | Model Name                                    | Reason                                                                                                                                                                    |
| ---------- | --------------------------------------------- | ------------------------------------------------------------------------------------------------------------------------------------------------------------------------- |
| openrouter | deepseek/deepseek-chat-v3-0324:free           | Free OpenRouter models are not supported due to severe rate limits, lack of tool use support, and other reliability issues that make them impractical for production use. |
| openrouter | mistralai/mistral-small-3.1-24b-instruct:free | Free OpenRouter models are not supported due to severe rate limits, lack of tool use support, and other reliability issues that make them impractical for production use. |
| openrouter | thudm/glm-4-32b:free                          | Free OpenRouter models are not supported due to severe rate limits, lack of tool use support, and other reliability issues that make them impractical for production use. |<|MERGE_RESOLUTION|>--- conflicted
+++ resolved
@@ -1,8 +1,4 @@
-<<<<<<< HEAD
-# Available Models as of July 16, 2025
-=======
 # Available Models as of July 23, 2025
->>>>>>> 31b8407d
 
 ## Main Models
 
