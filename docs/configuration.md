# Configuration

Taskmaster uses two primary methods for configuration:

1.  **`.taskmaster/config.json` File (Recommended - New Structure)**

    - This JSON file stores most configuration settings, including AI model selections, parameters, logging levels, and project defaults.
    - **Location:** This file is created in the `.taskmaster/` directory when you run the `task-master models --setup` interactive setup or initialize a new project with `task-master init`.
    - **Migration:** Existing projects with `.taskmasterconfig` in the root will continue to work, but should be migrated to the new structure using `task-master migrate`.
    - **Management:** Use the `task-master models --setup` command (or `models` MCP tool) to interactively create and manage this file. You can also set specific models directly using `task-master models --set-<role>=<model_id>`, adding `--ollama` or `--openrouter` flags for custom models. Manual editing is possible but not recommended unless you understand the structure.
    - **Example Structure:**
      ```json
      {
        "models": {
          "main": {
            "provider": "anthropic",
            "modelId": "claude-3-7-sonnet-20250219",
            "maxTokens": 64000,
            "temperature": 0.2,
            "baseURL": "https://api.anthropic.com/v1"
          },
          "research": {
            "provider": "perplexity",
            "modelId": "sonar-pro",
            "maxTokens": 8700,
            "temperature": 0.1,
            "baseURL": "https://api.perplexity.ai/v1"
          },
          "fallback": {
            "provider": "anthropic",
            "modelId": "claude-3-5-sonnet",
            "maxTokens": 64000,
            "temperature": 0.2
          }
        },
        "global": {
          "logLevel": "info",
          "debug": false,
          "defaultSubtasks": 5,
          "defaultPriority": "medium",
<<<<<<< HEAD
          "defaultTag": "master",
=======
>>>>>>> 668b22e6
          "projectName": "Your Project Name",
          "ollamaBaseURL": "http://localhost:11434/api",
          "azureBaseURL": "https://your-endpoint.azure.com/",
          "vertexProjectId": "your-gcp-project-id",
          "vertexLocation": "us-central1"
        }
      }
      ```

2.  **Legacy `.taskmasterconfig` File (Backward Compatibility)**

    - For projects that haven't migrated to the new structure yet.
    - **Location:** Project root directory.
    - **Migration:** Use `task-master migrate` to move this to `.taskmaster/config.json`.
    - **Deprecation:** While still supported, you'll see warnings encouraging migration to the new structure.

## Environment Variables (`.env` file or MCP `env` block - For API Keys Only)

- Used **exclusively** for sensitive API keys and specific endpoint URLs.
- **Location:**
  - For CLI usage: Create a `.env` file in your project root.
  - For MCP/Cursor usage: Configure keys in the `env` section of your `.cursor/mcp.json` file.
- **Required API Keys (Depending on configured providers):**
  - `ANTHROPIC_API_KEY`: Your Anthropic API key.
  - `PERPLEXITY_API_KEY`: Your Perplexity API key.
  - `OPENAI_API_KEY`: Your OpenAI API key.
  - `GOOGLE_API_KEY`: Your Google API key (also used for Vertex AI provider).
  - `MISTRAL_API_KEY`: Your Mistral API key.
  - `AZURE_OPENAI_API_KEY`: Your Azure OpenAI API key (also requires `AZURE_OPENAI_ENDPOINT`).
  - `OPENROUTER_API_KEY`: Your OpenRouter API key.
  - `XAI_API_KEY`: Your X-AI API key.
- **Optional Endpoint Overrides:**
  - **Per-role `baseURL` in `.taskmasterconfig`:** You can add a `baseURL` property to any model role (`main`, `research`, `fallback`) to override the default API endpoint for that provider. If omitted, the provider's standard endpoint is used.
  - `AZURE_OPENAI_ENDPOINT`: Required if using Azure OpenAI key (can also be set as `baseURL` for the Azure model role).
  - `OLLAMA_BASE_URL`: Override the default Ollama API URL (Default: `http://localhost:11434/api`).
  - `VERTEX_PROJECT_ID`: Your Google Cloud project ID for Vertex AI. Required when using the 'vertex' provider.
  - `VERTEX_LOCATION`: Google Cloud region for Vertex AI (e.g., 'us-central1'). Default is 'us-central1'.
  - `GOOGLE_APPLICATION_CREDENTIALS`: Path to service account credentials JSON file for Google Cloud auth (alternative to API key for Vertex AI).

**Important:** Settings like model ID selections (`main`, `research`, `fallback`), `maxTokens`, `temperature`, `logLevel`, `defaultSubtasks`, `defaultPriority`, and `projectName` are **managed in `.taskmaster/config.json`** (or `.taskmasterconfig` for unmigrated projects), not environment variables.
<<<<<<< HEAD

## Tagged Task Lists Configuration (v0.17+)

Taskmaster includes a tagged task lists system for multi-context task management.

### Global Tag Settings

```json
"global": {
  "defaultTag": "master"
}
```

- **`defaultTag`** (string): Default tag context for new operations (default: "master")

### Git Integration

Task Master provides manual git integration through the `--from-branch` option:

- **Manual Tag Creation**: Use `task-master add-tag --from-branch` to create a tag based on your current git branch name
- **User Control**: No automatic tag switching - you control when and how tags are created
- **Flexible Workflow**: Supports any git workflow without imposing rigid branch-tag mappings

## State Management File

Taskmaster uses `.taskmaster/state.json` to track tagged system runtime information:

```json
{
  "currentTag": "master",
  "lastSwitched": "2025-06-11T20:26:12.598Z",
  "migrationNoticeShown": true
}
```

- **`currentTag`**: Currently active tag context
- **`lastSwitched`**: Timestamp of last tag switch
- **`migrationNoticeShown`**: Whether migration notice has been displayed

This file is automatically created during tagged system migration and should not be manually edited.
=======
>>>>>>> 668b22e6

## Example `.env` File (for API Keys)

```
# Required API keys for providers configured in .taskmaster/config.json
ANTHROPIC_API_KEY=sk-ant-api03-your-key-here
PERPLEXITY_API_KEY=pplx-your-key-here
# OPENAI_API_KEY=sk-your-key-here
# GOOGLE_API_KEY=AIzaSy...
# etc.

# Optional Endpoint Overrides
# AZURE_OPENAI_ENDPOINT=https://your-azure-endpoint.openai.azure.com/
# OLLAMA_BASE_URL=http://custom-ollama-host:11434/api

# Google Vertex AI Configuration (Required if using 'vertex' provider)
# VERTEX_PROJECT_ID=your-gcp-project-id
# VERTEX_LOCATION=us-central1
# GOOGLE_APPLICATION_CREDENTIALS=/path/to/service-account-credentials.json
```

## Troubleshooting

### Configuration Errors

- If Task Master reports errors about missing configuration or cannot find the config file, run `task-master models --setup` in your project root to create or repair the file.
- For new projects, config will be created at `.taskmaster/config.json`. For legacy projects, you may want to use `task-master migrate` to move to the new structure.
- Ensure API keys are correctly placed in your `.env` file (for CLI) or `.cursor/mcp.json` (for MCP) and are valid for the providers selected in your config file.

### If `task-master init` doesn't respond:

Try running it with Node directly:

```bash
node node_modules/claude-task-master/scripts/init.js
```

Or clone the repository and run:

```bash
git clone https://github.com/eyaltoledano/claude-task-master.git
cd claude-task-master
node scripts/init.js
```

## Provider-Specific Configuration

### Google Vertex AI Configuration

Google Vertex AI is Google Cloud's enterprise AI platform and requires specific configuration:

1. **Prerequisites**:
   - A Google Cloud account with Vertex AI API enabled
   - Either a Google API key with Vertex AI permissions OR a service account with appropriate roles
   - A Google Cloud project ID
2. **Authentication Options**:
   - **API Key**: Set the `GOOGLE_API_KEY` environment variable
   - **Service Account**: Set `GOOGLE_APPLICATION_CREDENTIALS` to point to your service account JSON file
3. **Required Configuration**:
   - Set `VERTEX_PROJECT_ID` to your Google Cloud project ID
   - Set `VERTEX_LOCATION` to your preferred Google Cloud region (default: us-central1)
4. **Example Setup**:

   ```bash
   # In .env file
   GOOGLE_API_KEY=AIzaSyXXXXXXXXXXXXXXXXXXXXXXXXX
   VERTEX_PROJECT_ID=my-gcp-project-123
   VERTEX_LOCATION=us-central1
   ```

   Or using service account:

   ```bash
   # In .env file
   GOOGLE_APPLICATION_CREDENTIALS=/path/to/service-account.json
   VERTEX_PROJECT_ID=my-gcp-project-123
   VERTEX_LOCATION=us-central1
   ```

5. **In .taskmaster/config.json**:
   ```json
   "global": {
     "vertexProjectId": "my-gcp-project-123",
     "vertexLocation": "us-central1"
   }
   ```<|MERGE_RESOLUTION|>--- conflicted
+++ resolved
@@ -3,8 +3,11 @@
 Taskmaster uses two primary methods for configuration:
 
 1.  **`.taskmaster/config.json` File (Recommended - New Structure)**
+1.  **`.taskmaster/config.json` File (Recommended - New Structure)**
 
     - This JSON file stores most configuration settings, including AI model selections, parameters, logging levels, and project defaults.
+    - **Location:** This file is created in the `.taskmaster/` directory when you run the `task-master models --setup` interactive setup or initialize a new project with `task-master init`.
+    - **Migration:** Existing projects with `.taskmasterconfig` in the root will continue to work, but should be migrated to the new structure using `task-master migrate`.
     - **Location:** This file is created in the `.taskmaster/` directory when you run the `task-master models --setup` interactive setup or initialize a new project with `task-master init`.
     - **Migration:** Existing projects with `.taskmasterconfig` in the root will continue to work, but should be migrated to the new structure using `task-master migrate`.
     - **Management:** Use the `task-master models --setup` command (or `models` MCP tool) to interactively create and manage this file. You can also set specific models directly using `task-master models --set-<role>=<model_id>`, adding `--ollama` or `--openrouter` flags for custom models. Manual editing is possible but not recommended unless you understand the structure.
@@ -38,10 +41,7 @@
           "debug": false,
           "defaultSubtasks": 5,
           "defaultPriority": "medium",
-<<<<<<< HEAD
           "defaultTag": "master",
-=======
->>>>>>> 668b22e6
           "projectName": "Your Project Name",
           "ollamaBaseURL": "http://localhost:11434/api",
           "azureBaseURL": "https://your-endpoint.azure.com/",
@@ -80,9 +80,37 @@
   - `VERTEX_PROJECT_ID`: Your Google Cloud project ID for Vertex AI. Required when using the 'vertex' provider.
   - `VERTEX_LOCATION`: Google Cloud region for Vertex AI (e.g., 'us-central1'). Default is 'us-central1'.
   - `GOOGLE_APPLICATION_CREDENTIALS`: Path to service account credentials JSON file for Google Cloud auth (alternative to API key for Vertex AI).
+2.  **Legacy `.taskmasterconfig` File (Backward Compatibility)**
+
+    - For projects that haven't migrated to the new structure yet.
+    - **Location:** Project root directory.
+    - **Migration:** Use `task-master migrate` to move this to `.taskmaster/config.json`.
+    - **Deprecation:** While still supported, you'll see warnings encouraging migration to the new structure.
+
+## Environment Variables (`.env` file or MCP `env` block - For API Keys Only)
+
+- Used **exclusively** for sensitive API keys and specific endpoint URLs.
+- **Location:**
+  - For CLI usage: Create a `.env` file in your project root.
+  - For MCP/Cursor usage: Configure keys in the `env` section of your `.cursor/mcp.json` file.
+- **Required API Keys (Depending on configured providers):**
+  - `ANTHROPIC_API_KEY`: Your Anthropic API key.
+  - `PERPLEXITY_API_KEY`: Your Perplexity API key.
+  - `OPENAI_API_KEY`: Your OpenAI API key.
+  - `GOOGLE_API_KEY`: Your Google API key (also used for Vertex AI provider).
+  - `MISTRAL_API_KEY`: Your Mistral API key.
+  - `AZURE_OPENAI_API_KEY`: Your Azure OpenAI API key (also requires `AZURE_OPENAI_ENDPOINT`).
+  - `OPENROUTER_API_KEY`: Your OpenRouter API key.
+  - `XAI_API_KEY`: Your X-AI API key.
+- **Optional Endpoint Overrides:**
+  - **Per-role `baseURL` in `.taskmasterconfig`:** You can add a `baseURL` property to any model role (`main`, `research`, `fallback`) to override the default API endpoint for that provider. If omitted, the provider's standard endpoint is used.
+  - `AZURE_OPENAI_ENDPOINT`: Required if using Azure OpenAI key (can also be set as `baseURL` for the Azure model role).
+  - `OLLAMA_BASE_URL`: Override the default Ollama API URL (Default: `http://localhost:11434/api`).
+  - `VERTEX_PROJECT_ID`: Your Google Cloud project ID for Vertex AI. Required when using the 'vertex' provider.
+  - `VERTEX_LOCATION`: Google Cloud region for Vertex AI (e.g., 'us-central1'). Default is 'us-central1'.
+  - `GOOGLE_APPLICATION_CREDENTIALS`: Path to service account credentials JSON file for Google Cloud auth (alternative to API key for Vertex AI).
 
 **Important:** Settings like model ID selections (`main`, `research`, `fallback`), `maxTokens`, `temperature`, `logLevel`, `defaultSubtasks`, `defaultPriority`, and `projectName` are **managed in `.taskmaster/config.json`** (or `.taskmasterconfig` for unmigrated projects), not environment variables.
-<<<<<<< HEAD
 
 ## Tagged Task Lists Configuration (v0.17+)
 
@@ -123,8 +151,6 @@
 - **`migrationNoticeShown`**: Whether migration notice has been displayed
 
 This file is automatically created during tagged system migration and should not be manually edited.
-=======
->>>>>>> 668b22e6
 
 ## Example `.env` File (for API Keys)
 
@@ -150,6 +176,9 @@
 
 ### Configuration Errors
 
+- If Task Master reports errors about missing configuration or cannot find the config file, run `task-master models --setup` in your project root to create or repair the file.
+- For new projects, config will be created at `.taskmaster/config.json`. For legacy projects, you may want to use `task-master migrate` to move to the new structure.
+- Ensure API keys are correctly placed in your `.env` file (for CLI) or `.cursor/mcp.json` (for MCP) and are valid for the providers selected in your config file.
 - If Task Master reports errors about missing configuration or cannot find the config file, run `task-master models --setup` in your project root to create or repair the file.
 - For new projects, config will be created at `.taskmaster/config.json`. For legacy projects, you may want to use `task-master migrate` to move to the new structure.
 - Ensure API keys are correctly placed in your `.env` file (for CLI) or `.cursor/mcp.json` (for MCP) and are valid for the providers selected in your config file.
