--- conflicted
+++ resolved
@@ -28,11 +28,8 @@
 import { registerRemoveTaskTool } from './remove-task.js';
 import { registerInitializeProjectTool } from './initialize-project.js';
 import { registerModelsTool } from './models.js';
-<<<<<<< HEAD
+import { registerMoveTaskTool } from './move-task.js';
 import { registerRulesTool } from './rules.js';
-=======
-import { registerMoveTaskTool } from './move-task.js';
->>>>>>> 48732d54
 
 /**
  * Register all Task Master tools with the MCP server
