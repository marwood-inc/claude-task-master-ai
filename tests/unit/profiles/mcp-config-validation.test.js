import { RULE_PROFILES } from '../../../src/constants/profiles.js';
import { getRulesProfile } from '../../../src/utils/rule-transformer.js';
import path from 'path';

describe('MCP Configuration Validation', () => {
	describe('Profile MCP Configuration Properties', () => {
		const expectedMcpConfigurations = {
			amp: {
				shouldHaveMcp: true,
				expectedDir: '.vscode',
				expectedConfigName: 'settings.json',
				expectedPath: '.vscode/settings.json'
			},
			claude: {
				shouldHaveMcp: true,
				expectedDir: '.',
				expectedConfigName: '.mcp.json',
				expectedPath: '.mcp.json'
			},
			cline: {
				shouldHaveMcp: false,
				expectedDir: '.clinerules',
				expectedConfigName: null,
				expectedPath: null
			},
			codex: {
				shouldHaveMcp: false,
				expectedDir: '.',
				expectedConfigName: null,
				expectedPath: null
			},
			cursor: {
				shouldHaveMcp: true,
				expectedDir: '.cursor',
				expectedConfigName: 'mcp.json',
				expectedPath: '.cursor/mcp.json'
			},
			gemini: {
				shouldHaveMcp: true,
				expectedDir: '.gemini',
				expectedConfigName: 'settings.json',
				expectedPath: '.gemini/settings.json'
			},
<<<<<<< HEAD
=======
			kiro: {
				shouldHaveMcp: true,
				expectedDir: '.kiro',
				expectedConfigName: 'settings/mcp.json',
				expectedPath: '.kiro/settings/mcp.json'
			},
>>>>>>> 31b8407d
			opencode: {
				shouldHaveMcp: true,
				expectedDir: '.',
				expectedConfigName: 'opencode.json',
				expectedPath: 'opencode.json'
			},
			roo: {
				shouldHaveMcp: true,
				expectedDir: '.roo',
				expectedConfigName: 'mcp.json',
				expectedPath: '.roo/mcp.json'
			},
			trae: {
				shouldHaveMcp: false,
				expectedDir: '.trae',
				expectedConfigName: null,
				expectedPath: null
			},
			vscode: {
				shouldHaveMcp: true,
				expectedDir: '.vscode',
				expectedConfigName: 'mcp.json',
				expectedPath: '.vscode/mcp.json'
			},
			windsurf: {
				shouldHaveMcp: true,
				expectedDir: '.windsurf',
				expectedConfigName: 'mcp.json',
				expectedPath: '.windsurf/mcp.json'
			},
			zed: {
				shouldHaveMcp: true,
				expectedDir: '.zed',
				expectedConfigName: 'settings.json',
				expectedPath: '.zed/settings.json'
			}
		};

		Object.entries(expectedMcpConfigurations).forEach(
			([profileName, expected]) => {
				test(`should have correct MCP configuration for ${profileName} profile`, () => {
					const profile = getRulesProfile(profileName);
					expect(profile).toBeDefined();
					expect(profile.mcpConfig).toBe(expected.shouldHaveMcp);
					expect(profile.profileDir).toBe(expected.expectedDir);
					expect(profile.mcpConfigName).toBe(expected.expectedConfigName);
					expect(profile.mcpConfigPath).toBe(expected.expectedPath);
				});
			}
		);
	});

	describe('MCP Configuration Path Consistency', () => {
		test('should ensure all profiles have consistent mcpConfigPath construction', () => {
			RULE_PROFILES.forEach((profileName) => {
				const profile = getRulesProfile(profileName);
				if (profile.mcpConfig !== false) {
					// For root directory profiles, path.join('.', filename) normalizes to just 'filename'
					// except for Claude which uses '.mcp.json' explicitly
					let expectedPath;
					if (profile.profileDir === '.') {
						if (profileName === 'claude') {
							expectedPath = '.mcp.json'; // Claude explicitly uses '.mcp.json'
						} else {
							expectedPath = profile.mcpConfigName; // Other root profiles normalize to just the filename
						}
					} else {
						expectedPath = `${profile.profileDir}/${profile.mcpConfigName}`;
					}
					expect(profile.mcpConfigPath).toBe(expectedPath);
				}
			});
		});

		test('should ensure no two profiles have the same MCP config path', () => {
			const mcpPaths = new Set();
			RULE_PROFILES.forEach((profileName) => {
				const profile = getRulesProfile(profileName);
				if (profile.mcpConfig !== false) {
					expect(mcpPaths.has(profile.mcpConfigPath)).toBe(false);
					mcpPaths.add(profile.mcpConfigPath);
				}
			});
		});

		test('should ensure all MCP-enabled profiles use proper directory structure', () => {
			const rootProfiles = ['opencode', 'claude', 'codex']; // Profiles that use root directory for config
<<<<<<< HEAD
=======
			const nestedConfigProfiles = ['kiro']; // Profiles that use nested directories for config
>>>>>>> 31b8407d

			RULE_PROFILES.forEach((profileName) => {
				const profile = getRulesProfile(profileName);
				if (profile.mcpConfig !== false) {
					if (rootProfiles.includes(profileName)) {
						// Root profiles have different patterns
						if (profileName === 'claude') {
							expect(profile.mcpConfigPath).toBe('.mcp.json');
						} else {
							// Other root profiles normalize to just the filename (no ./ prefix)
							expect(profile.mcpConfigPath).toMatch(/^[\w_.]+$/);
						}
<<<<<<< HEAD
=======
					} else if (nestedConfigProfiles.includes(profileName)) {
						// Profiles with nested config directories
						expect(profile.mcpConfigPath).toMatch(
							/^\.[\w-]+\/[\w-]+\/[\w_.]+$/
						);
>>>>>>> 31b8407d
					} else {
						// Other profiles should have config files in their specific directories
						expect(profile.mcpConfigPath).toMatch(/^\.[\w-]+\/[\w_.]+$/);
					}
				}
			});
		});

		test('should ensure all profiles have required MCP properties', () => {
			RULE_PROFILES.forEach((profileName) => {
				const profile = getRulesProfile(profileName);
				expect(profile).toHaveProperty('mcpConfig');
				expect(profile).toHaveProperty('profileDir');
				expect(profile).toHaveProperty('mcpConfigName');
				expect(profile).toHaveProperty('mcpConfigPath');
			});
		});
	});

	describe('MCP Configuration File Names', () => {
		test('should use standard mcp.json for MCP-enabled profiles', () => {
			const standardMcpProfiles = ['cursor', 'roo', 'vscode', 'windsurf'];
			standardMcpProfiles.forEach((profileName) => {
				const profile = getRulesProfile(profileName);
				expect(profile.mcpConfigName).toBe('mcp.json');
			});
		});

		test('should use custom settings.json for Gemini profile', () => {
			const profile = getRulesProfile('gemini');
			expect(profile.mcpConfigName).toBe('settings.json');
		});

		test('should have null config name for non-MCP profiles', () => {
			// Only codex, cline, and trae profiles should have null config names
			const nonMcpProfiles = ['codex', 'cline', 'trae'];

			for (const profileName of nonMcpProfiles) {
				const profile = getRulesProfile(profileName);
				expect(profile.mcpConfigName).toBe(null);
			}
		});
	});

	describe('Profile Directory Structure', () => {
		test('should ensure each profile has a unique directory', () => {
			const profileDirs = new Set();
			// Profiles that use root directory (can share the same directory)
			const rootProfiles = ['claude', 'codex', 'gemini', 'opencode'];
			// Profiles that intentionally share the same directory
			const sharedDirectoryProfiles = ['amp', 'vscode']; // Both use .vscode

			RULE_PROFILES.forEach((profileName) => {
				const profile = getRulesProfile(profileName);

				// Root profiles can share the root directory for rules
				if (rootProfiles.includes(profileName) && profile.rulesDir === '.') {
					expect(profile.rulesDir).toBe('.');
				}

				// Profile directories should be unique (except for root profiles and shared directory profiles)
				if (
					!rootProfiles.includes(profileName) &&
					!sharedDirectoryProfiles.includes(profileName)
				) {
					if (profile.profileDir !== '.') {
						expect(profileDirs.has(profile.profileDir)).toBe(false);
						profileDirs.add(profile.profileDir);
					}
				} else if (sharedDirectoryProfiles.includes(profileName)) {
					// Shared directory profiles should use .vscode
					expect(profile.profileDir).toBe('.vscode');
				}
			});
		});

		test('should ensure profile directories follow expected naming convention', () => {
			// Profiles that use root directory for rules
			const rootRulesProfiles = ['claude', 'codex', 'gemini', 'opencode'];

			RULE_PROFILES.forEach((profileName) => {
				const profile = getRulesProfile(profileName);

				// Some profiles use root directory for rules
				if (
					rootRulesProfiles.includes(profileName) &&
					profile.rulesDir === '.'
				) {
					expect(profile.rulesDir).toBe('.');
				}

				// Profile directories (not rules directories) should follow the .name pattern
				// unless they are root profiles with profileDir = '.'
				if (profile.profileDir !== '.') {
					expect(profile.profileDir).toMatch(/^\.[\w-]+$/);
				}
			});
		});
	});

	describe('MCP Configuration Creation Logic', () => {
		test('should indicate which profiles require MCP configuration creation', () => {
			// Get all profiles that have MCP configuration enabled
			const mcpEnabledProfiles = RULE_PROFILES.filter((profileName) => {
				const profile = getRulesProfile(profileName);
				return profile.mcpConfig !== false;
			});

			// Verify expected MCP-enabled profiles
			expect(mcpEnabledProfiles).toContain('amp');
			expect(mcpEnabledProfiles).toContain('claude');
			expect(mcpEnabledProfiles).toContain('cursor');
			expect(mcpEnabledProfiles).toContain('gemini');
			expect(mcpEnabledProfiles).toContain('opencode');
			expect(mcpEnabledProfiles).toContain('roo');
			expect(mcpEnabledProfiles).toContain('vscode');
			expect(mcpEnabledProfiles).toContain('windsurf');
			expect(mcpEnabledProfiles).toContain('zed');
			expect(mcpEnabledProfiles).not.toContain('cline');
			expect(mcpEnabledProfiles).not.toContain('codex');
			expect(mcpEnabledProfiles).not.toContain('trae');
		});

		test('should provide all necessary information for MCP config creation', () => {
			RULE_PROFILES.forEach((profileName) => {
				const profile = getRulesProfile(profileName);
				if (profile.mcpConfig !== false) {
					expect(profile.mcpConfigPath).toBeDefined();
					expect(typeof profile.mcpConfigPath).toBe('string');
					expect(profile.mcpConfigPath.length).toBeGreaterThan(0);
				}
			});
		});
	});

	describe('MCP Configuration Path Usage Verification', () => {
		test('should verify that rule transformer functions use mcpConfigPath correctly', () => {
			RULE_PROFILES.forEach((profileName) => {
				const profile = getRulesProfile(profileName);
				if (profile.mcpConfig !== false) {
					// Verify the path is properly formatted for path.join usage
					expect(profile.mcpConfigPath.startsWith('/')).toBe(false);

					// Root directory profiles have different patterns
					if (profile.profileDir === '.') {
						if (profileName === 'claude') {
							expect(profile.mcpConfigPath).toBe('.mcp.json');
						} else {
							// Other root profiles (opencode) normalize to just the filename
							expect(profile.mcpConfigPath).toBe(profile.mcpConfigName);
						}
					} else {
						// Non-root profiles should contain a directory separator
						expect(profile.mcpConfigPath).toContain('/');
					}

					// Verify it matches the expected pattern based on how path.join works
					let expectedPath;
					if (profile.profileDir === '.') {
						if (profileName === 'claude') {
							expectedPath = '.mcp.json'; // Claude explicitly uses '.mcp.json'
						} else {
							expectedPath = profile.mcpConfigName; // path.join('.', 'filename') normalizes to 'filename'
						}
					} else {
						expectedPath = `${profile.profileDir}/${profile.mcpConfigName}`;
					}
					expect(profile.mcpConfigPath).toBe(expectedPath);
				}
			});
		});

		test('should verify that mcpConfigPath is properly constructed for path.join usage', () => {
			RULE_PROFILES.forEach((profileName) => {
				const profile = getRulesProfile(profileName);
				if (profile.mcpConfig !== false) {
					// Test that path.join works correctly with the mcpConfigPath
					const testProjectRoot = '/test/project';
					const fullPath = path.join(testProjectRoot, profile.mcpConfigPath);

					// Should result in a proper absolute path
					// Note: path.join normalizes paths, so './opencode.json' becomes 'opencode.json'
					const normalizedExpectedPath = path.join(
						testProjectRoot,
						profile.mcpConfigPath
					);
					expect(fullPath).toBe(normalizedExpectedPath);
					expect(fullPath).toContain(profile.mcpConfigName);
				}
			});
		});
	});

	describe('MCP Configuration Function Integration', () => {
		test('should verify that setupMCPConfiguration receives the correct mcpConfigPath parameter', () => {
			RULE_PROFILES.forEach((profileName) => {
				const profile = getRulesProfile(profileName);
				if (profile.mcpConfig !== false) {
					// Verify the path structure is correct for the new function signature
					if (profile.profileDir === '.') {
						// Root directory profiles have special handling
						if (profileName === 'claude') {
							expect(profile.mcpConfigPath).toBe('.mcp.json');
						} else {
							// Other root profiles normalize to just the filename
							expect(profile.mcpConfigPath).toBe(profile.mcpConfigName);
						}
<<<<<<< HEAD
=======
					} else if (profileName === 'kiro') {
						// Kiro has a nested config structure
						const parts = profile.mcpConfigPath.split('/');
						expect(parts).toHaveLength(3); // Should be profileDir/settings/mcp.json
						expect(parts[0]).toBe(profile.profileDir);
						expect(parts[1]).toBe('settings');
						expect(parts[2]).toBe('mcp.json');
>>>>>>> 31b8407d
					} else {
						// Non-root profiles should have profileDir/configName structure
						const parts = profile.mcpConfigPath.split('/');
						expect(parts).toHaveLength(2); // Should be profileDir/configName
						expect(parts[0]).toBe(profile.profileDir);
						expect(parts[1]).toBe(profile.mcpConfigName);
					}
				}
			});
		});
	});

	describe('MCP configuration validation', () => {
		const mcpProfiles = [
			'amp',
			'claude',
			'cursor',
			'gemini',
			'opencode',
			'roo',
			'windsurf',
			'vscode',
			'zed'
		];
		const nonMcpProfiles = ['codex', 'cline', 'trae'];
		const profilesWithLifecycle = ['claude'];
		const profilesWithoutLifecycle = ['codex'];

		test.each(mcpProfiles)(
			'should have valid MCP config for %s profile',
			(profileName) => {
				const profile = getRulesProfile(profileName);
				expect(profile).toBeDefined();
				expect(profile.mcpConfig).toBe(true);
				expect(profile.mcpConfigPath).toBeDefined();
				expect(typeof profile.mcpConfigPath).toBe('string');
			}
		);

		test.each(nonMcpProfiles)(
			'should not require MCP config for %s profile',
			(profileName) => {
				const profile = getRulesProfile(profileName);
				expect(profile).toBeDefined();
				expect(profile.mcpConfig).toBe(false);
			}
		);
	});

	describe('Profile structure validation', () => {
		const allProfiles = [
			'amp',
			'claude',
			'cline',
			'codex',
			'cursor',
			'gemini',
			'opencode',
			'roo',
			'trae',
			'vscode',
			'windsurf',
			'zed'
		];
		const profilesWithLifecycle = ['amp', 'claude'];
		const profilesWithPostConvertLifecycle = ['opencode'];
		const profilesWithoutLifecycle = ['codex'];

		test.each(allProfiles)(
			'should have file mappings for %s profile',
			(profileName) => {
				const profile = getRulesProfile(profileName);
				expect(profile).toBeDefined();
				expect(profile.fileMap).toBeDefined();
				expect(typeof profile.fileMap).toBe('object');
				expect(Object.keys(profile.fileMap).length).toBeGreaterThan(0);
			}
		);

		test.each(profilesWithLifecycle)(
			'should have file mappings and lifecycle functions for %s profile',
			(profileName) => {
				const profile = getRulesProfile(profileName);
				expect(profile).toBeDefined();
				// Claude profile has both fileMap and lifecycle functions
				expect(profile.fileMap).toBeDefined();
				expect(typeof profile.fileMap).toBe('object');
				expect(Object.keys(profile.fileMap).length).toBeGreaterThan(0);
				expect(typeof profile.onAddRulesProfile).toBe('function');
				expect(typeof profile.onRemoveRulesProfile).toBe('function');
				expect(typeof profile.onPostConvertRulesProfile).toBe('function');
			}
		);

		test.each(profilesWithPostConvertLifecycle)(
			'should have file mappings and post-convert lifecycle functions for %s profile',
			(profileName) => {
				const profile = getRulesProfile(profileName);
				expect(profile).toBeDefined();
				// OpenCode profile has fileMap and post-convert lifecycle functions
				expect(profile.fileMap).toBeDefined();
				expect(typeof profile.fileMap).toBe('object');
				expect(Object.keys(profile.fileMap).length).toBeGreaterThan(0);
				expect(profile.onAddRulesProfile).toBeUndefined(); // OpenCode doesn't have onAdd
				expect(typeof profile.onRemoveRulesProfile).toBe('function');
				expect(typeof profile.onPostConvertRulesProfile).toBe('function');
			}
		);

		test.each(profilesWithoutLifecycle)(
			'should have file mappings without lifecycle functions for %s profile',
			(profileName) => {
				const profile = getRulesProfile(profileName);
				expect(profile).toBeDefined();
				// Codex profile has fileMap but no lifecycle functions (simplified)
				expect(profile.fileMap).toBeDefined();
				expect(typeof profile.fileMap).toBe('object');
				expect(Object.keys(profile.fileMap).length).toBeGreaterThan(0);
				expect(profile.onAddRulesProfile).toBeUndefined();
				expect(profile.onRemoveRulesProfile).toBeUndefined();
				expect(profile.onPostConvertRulesProfile).toBeUndefined();
			}
		);
	});
});<|MERGE_RESOLUTION|>--- conflicted
+++ resolved
@@ -41,15 +41,12 @@
 				expectedConfigName: 'settings.json',
 				expectedPath: '.gemini/settings.json'
 			},
-<<<<<<< HEAD
-=======
 			kiro: {
 				shouldHaveMcp: true,
 				expectedDir: '.kiro',
 				expectedConfigName: 'settings/mcp.json',
 				expectedPath: '.kiro/settings/mcp.json'
 			},
->>>>>>> 31b8407d
 			opencode: {
 				shouldHaveMcp: true,
 				expectedDir: '.',
@@ -137,10 +134,7 @@
 
 		test('should ensure all MCP-enabled profiles use proper directory structure', () => {
 			const rootProfiles = ['opencode', 'claude', 'codex']; // Profiles that use root directory for config
-<<<<<<< HEAD
-=======
 			const nestedConfigProfiles = ['kiro']; // Profiles that use nested directories for config
->>>>>>> 31b8407d
 
 			RULE_PROFILES.forEach((profileName) => {
 				const profile = getRulesProfile(profileName);
@@ -153,14 +147,11 @@
 							// Other root profiles normalize to just the filename (no ./ prefix)
 							expect(profile.mcpConfigPath).toMatch(/^[\w_.]+$/);
 						}
-<<<<<<< HEAD
-=======
 					} else if (nestedConfigProfiles.includes(profileName)) {
 						// Profiles with nested config directories
 						expect(profile.mcpConfigPath).toMatch(
 							/^\.[\w-]+\/[\w-]+\/[\w_.]+$/
 						);
->>>>>>> 31b8407d
 					} else {
 						// Other profiles should have config files in their specific directories
 						expect(profile.mcpConfigPath).toMatch(/^\.[\w-]+\/[\w_.]+$/);
@@ -368,8 +359,6 @@
 							// Other root profiles normalize to just the filename
 							expect(profile.mcpConfigPath).toBe(profile.mcpConfigName);
 						}
-<<<<<<< HEAD
-=======
 					} else if (profileName === 'kiro') {
 						// Kiro has a nested config structure
 						const parts = profile.mcpConfigPath.split('/');
@@ -377,7 +366,6 @@
 						expect(parts[0]).toBe(profile.profileDir);
 						expect(parts[1]).toBe('settings');
 						expect(parts[2]).toBe('mcp.json');
->>>>>>> 31b8407d
 					} else {
 						// Non-root profiles should have profileDir/configName structure
 						const parts = profile.mcpConfigPath.split('/');
